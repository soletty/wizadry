'use client'

import { useEffect, useState } from 'react'
import { Plus, Trash2, Loader2 } from 'lucide-react'
import { Button } from '@/components/ui/button'
import { Badge } from '@/components/ui/badge'
import { apiClient, SessionInfo, WebSocketClient } from '@/lib/api'
import { formatDate } from '@/lib/utils'
import NewSessionDialog from '@/components/new-session-dialog'
import SessionDetailDialog from '@/components/session-detail-dialog'

interface GroupedSessions {
  [key: string]: SessionInfo[]
}

export default function Dashboard() {
  const [sessions, setSessions] = useState<SessionInfo[]>([])
  const [loading, setLoading] = useState(true)
  const [error, setError] = useState<string | null>(null)
  const [newSessionOpen, setNewSessionOpen] = useState(false)
  const [selectedSession, setSelectedSession] = useState<string | null>(null)
  const [wsClient, setWsClient] = useState<WebSocketClient | null>(null)

  const loadSessions = async () => {
    try {
      setLoading(true)
      const data = await apiClient.getSessions()
      setSessions(data)
      setError(null)
    } catch (err) {
      setError(err instanceof Error ? err.message : 'Failed to load sessions')
    } finally {
      setLoading(false)
    }
  }

  useEffect(() => {
    loadSessions()

    // Setup WebSocket for real-time updates
    const ws = new WebSocketClient((data) => {
      if (data.type === 'session_terminated' || data.type === 'workflow_completed' || data.type === 'session_archived') {
        loadSessions() // Auto-refresh when updates arrive
      }
    })
    ws.connect()
    setWsClient(ws)

    return () => {
      ws.disconnect()
    }
  }, [])

  const handleDeleteSession = async (sessionId: string, e: React.MouseEvent) => {
    e.stopPropagation()
    try {
      await apiClient.deleteSession(sessionId)
      await loadSessions()
    } catch (err) {
      setError(err instanceof Error ? err.message : 'Failed to archive session')
    }
  }

  const getStatusColor = (status: string) => {
    switch (status) {
<<<<<<< HEAD
      case 'completed': return 'success'
      case 'completed': return 'success'
      case 'failed': return 'destructive'
      case 'in_progress': return 'pending'
      case 'terminated': return 'secondary'
      default: return 'outline'
    }
  }

  const stats = {
    total: sessions.length,
    active: sessions.filter(s => s.status === 'in_progress').length,
    completed: sessions.filter(s => s.status === 'completed' || s.status === 'completed').length,
    failed: sessions.filter(s => s.status === 'failed').length,
  }
=======
      case 'completed': return 'bg-green-100 text-green-800'
      case 'failed': return 'bg-red-100 text-red-800'
      case 'in_progress': return 'bg-blue-100 text-blue-800'
      case 'terminated': return 'bg-gray-100 text-gray-800'
      default: return 'bg-gray-100 text-gray-800'
    }
  }

  // Group sessions by repo/branch combination
  const groupedSessions: GroupedSessions = sessions.reduce((acc, session) => {
    const key = `${session.repo_path.split('/').pop()}/${session.base_branch}`
    if (!acc[key]) {
      acc[key] = []
    }
    acc[key].push(session)
    return acc
  }, {} as GroupedSessions)
>>>>>>> 6d684ce3

  if (loading) {
    return (
      <div className="flex h-screen items-center justify-center bg-white">
        <Loader2 className="h-8 w-8 animate-spin text-gray-400" />
      </div>
    )
  }

  if (sessions.length === 0) {
    return (
      <div className="min-h-screen bg-white flex items-center justify-center">
        <div className="max-w-2xl mx-auto p-6">
          {error && (
            <div className="border-l-4 border-red-400 bg-red-50 p-4 mb-6">
              <div className="text-sm text-red-700">{error}</div>
            </div>
          )}
          
          <div className="text-center">
            <div className="w-16 h-16 bg-gray-100 rounded-full flex items-center justify-center mx-auto mb-4">
              <Plus className="h-8 w-8 text-gray-400" />
            </div>
            <h3 className="text-lg font-medium text-gray-900 mb-2">No workflows yet</h3>
            <p className="text-gray-500 mb-6 max-w-sm mx-auto">
              Create your first workflow to get started with automated code implementation.
            </p>
            <Button 
              onClick={() => setNewSessionOpen(true)}
              className="bg-black hover:bg-gray-800 text-white"
            >
              <Plus className="h-4 w-4 mr-2" />
              Create Workflow
            </Button>
          </div>
        </div>

        <NewSessionDialog 
          open={newSessionOpen}
          onOpenChange={setNewSessionOpen}
          onSuccess={loadSessions}
        />
      </div>
    )
  }

  return (
    <div className="min-h-screen bg-white">
      {error && (
        <div className="border-l-4 border-red-400 bg-red-50 p-4 mb-6">
          <div className="text-sm text-red-700">{error}</div>
        </div>
      )}

      <div className="max-w-4xl mx-auto p-6">
        {Object.entries(groupedSessions).map(([repoBranch, sessionGroup]) => (
          <div key={repoBranch} className="mb-8">
            <div className="flex items-center space-x-2 mb-4">
              <h2 className="text-sm font-medium text-gray-900">{repoBranch}</h2>
              <span className="text-xs text-gray-400">
                {sessionGroup.length} workflow{sessionGroup.length !== 1 ? 's' : ''}
              </span>
            </div>
            
            <div className="space-y-3">
              {sessionGroup.map((session) => (
                <div
                  key={session.session_id}
                  onClick={() => setSelectedSession(session.session_id)}
                  className="group p-4 border border-gray-200 rounded-lg hover:border-gray-300 cursor-pointer transition-colors"
                >
                  <div className="flex items-start justify-between">
                    <div className="flex-1 min-w-0">
                      <div className="flex items-center space-x-3 mb-2">
                        <div className={`inline-flex items-center px-2.5 py-0.5 rounded-full text-xs font-medium ${getStatusColor(session.status)}`}>
                          {session.status === 'in_progress' ? 'running' : session.status}
                        </div>
                        <span className="text-xs text-gray-400">
                          {formatDate(session.created_at)}
                        </span>
                      </div>
                      <p className="text-sm text-gray-900 leading-5">
                        {session.task.length > 120 
                          ? `${session.task.substring(0, 120)}...` 
                          : session.task}
                      </p>
                    </div>
                    <div className="ml-4">
                      <Button
                        variant="ghost"
                        size="sm"
                        onClick={(e) => handleDeleteSession(session.session_id, e)}
                        className="text-gray-400 hover:text-red-500"
                        title="Archive workflow"
                      >
                        <Trash2 className="h-4 w-4" />
                      </Button>
                    </div>
                  </div>
                </div>
              ))}
            </div>
          </div>
        ))}
      </div>

      {/* Simple floating action button */}
      <Button 
        onClick={() => setNewSessionOpen(true)}
        className="fixed bottom-6 right-6 h-12 w-12 bg-black hover:bg-gray-800 text-white shadow-lg rounded-full p-0"
      >
        <Plus className="h-6 w-6" />
      </Button>

      {/* Use the original working modal */}
      <NewSessionDialog 
        open={newSessionOpen}
        onOpenChange={setNewSessionOpen}
        onSuccess={loadSessions}
      />
      
      {selectedSession && (
        <SessionDetailDialog
          sessionId={selectedSession}
          open={!!selectedSession}
          onOpenChange={(open) => !open && setSelectedSession(null)}
        />
      )}
    </div>
  )
}<|MERGE_RESOLUTION|>--- conflicted
+++ resolved
@@ -63,23 +63,6 @@
 
   const getStatusColor = (status: string) => {
     switch (status) {
-<<<<<<< HEAD
-      case 'completed': return 'success'
-      case 'completed': return 'success'
-      case 'failed': return 'destructive'
-      case 'in_progress': return 'pending'
-      case 'terminated': return 'secondary'
-      default: return 'outline'
-    }
-  }
-
-  const stats = {
-    total: sessions.length,
-    active: sessions.filter(s => s.status === 'in_progress').length,
-    completed: sessions.filter(s => s.status === 'completed' || s.status === 'completed').length,
-    failed: sessions.filter(s => s.status === 'failed').length,
-  }
-=======
       case 'completed': return 'bg-green-100 text-green-800'
       case 'failed': return 'bg-red-100 text-red-800'
       case 'in_progress': return 'bg-blue-100 text-blue-800'
@@ -97,7 +80,6 @@
     acc[key].push(session)
     return acc
   }, {} as GroupedSessions)
->>>>>>> 6d684ce3
 
   if (loading) {
     return (
